--- conflicted
+++ resolved
@@ -74,18 +74,18 @@
                     found = True
                     apply_entity_properties(obj, entity)
         if found:
-            self.message(f"Succesfully imported: {self.filepath}")
+            logger.info(f"Succesfully imported: {ymap.name}.ymap")
             return True
         else:
-            self.message(
-                f"No entities from '{self.filepath}' exist in the view layer!")
+            logger.info(
+                f"No entities from '{ymap.name}.ymap' exist in the view layer!")
             return False
     else:
-        self.error(f"{self.filepath} contains no entities to import!")
+        logger.error(f"{ymap.name}.ymap contains no entities to import!")
         return False
 
 
-def instanced_entity_to_obj(self, ymap_obj: bpy.types.Object, ymap: CMapData, import_settings):
+def instanced_entity_to_obj(ymap_obj: bpy.types.Object, ymap: CMapData):
     group_obj = bpy.data.objects.new("Entities", None)
     group_obj.sollum_type = SollumType.YMAP_ENTITY_GROUP
     group_obj.parent = ymap_obj
@@ -116,12 +116,9 @@
                         logger.error(
                             f"Cannot use your '{obj.name}' object because it is not a 'Drawable' type!")
 
-<<<<<<< HEAD
         # Creating empty entity if no object was found for reference, and notify user
         import_settings = get_import_settings()
 
-=======
->>>>>>> c0767e8c
         if not import_settings.ymap_skip_missing_entities:
             for entity in ymap.entities:
                 if entity.found is None:
@@ -262,16 +259,13 @@
 
     # Entities
     # TODO: find a way to retrieve ignored stuff on export
-<<<<<<< HEAD
     if import_settings.ymap_exclude_entities == False and len(ymap.entities) > 0:
         entity_to_obj(ymap_obj, ymap)
-=======
     if ymap.entities and not import_settings.ymap_exclude_entities:
         if import_settings.ymap_instance_entities and ymap.entities:
-            instanced_entity_to_obj(import_op, ymap_obj, ymap, import_settings)
+            instanced_entity_to_obj(ymap_obj, ymap)
         elif ymap.entities:
-            entity_to_obj(import_op, ymap_obj, ymap, import_settings)
->>>>>>> c0767e8c
+            entity_to_obj(ymap_obj, ymap)
 
     # Box occluders
     if import_settings.ymap_box_occluders == False and len(ymap.box_occluders) > 0:
