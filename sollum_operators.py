import bpy
from Sollumz.resources.bound import BoundType, PolygonType
from Sollumz.sollumz_ui import SOLLUMZ_UI_NAMES
from Sollumz.ybnimport import composite_to_obj, geometry_to_obj
from Sollumz.resources.bound import BoundsComposite, BoundGeometryBVH
from .meshhelper import * 
from .sollumz_shaders import create_collision_material_from_index

class SOLLUMZ_OT_create_bound_composite(bpy.types.Operator):
    """Create a sollumz bound composite"""
    bl_idname = "sollumz.createboundcomposite"
    bl_label = "Create Bound Composite"

    def execute(self, context):
        
        cobj = composite_to_obj(BoundsComposite(), SOLLUMZ_UI_NAMES[BoundType.COMPOSITE])

        bpy.context.view_layer.objects.active = bpy.data.objects[cobj.name]

        return {'FINISHED'}

class SOLLUMZ_OT_create_geometry_bound(bpy.types.Operator):
    """Create a sollumz geometry bound"""
    bl_idname = "sollumz.creategeometrybound"
    bl_label = "Create Geometry Bound"

    def execute(self, context):
        
        aobj = bpy.context.active_object
        if(aobj == None):
            self.report({'INFO'}, "Please select a Bound Composite to add a Geometry Bound to.")
            return {'CANCELLED'}
        if("composite" not in aobj.sollum_type):
            self.report({'INFO'}, "Please select a Bound Composite to add a Geometry Bound to.")
            return {'CANCELLED'}

        mesh = bpy.data.meshes.new("none")
        gobj = bpy.data.objects.new("GeometryBound", mesh)
        gobj.sollum_type = BoundType.GEOMETRYBVH.value
            
        gobj.parent = aobj
        bpy.context.collection.objects.link(gobj)
        bpy.context.view_layer.objects.active = bpy.data.objects[gobj.name]

        return {'FINISHED'}

class SOLLUMZ_OT_create_geometrybvh_bound(bpy.types.Operator):
    """Create a sollumz geometry bound bvh"""
    bl_idname = "sollumz.creategeometryboundbvh"
    bl_label = "Create Geometry Bound BVH"

    def execute(self, context):
        
<<<<<<< HEAD
        gobj = geometry_to_obj(BoundGeometryBVH(), BoundType.GEOMETRYBVH)
=======
        aobj = bpy.context.active_object
        if(aobj == None):
            self.report({'INFO'}, "Please select a Bound Composite to add a GeometryBoundBVH to.")
            return {'CANCELLED'}
        if("composite" not in aobj.sollum_type):
            self.report({'INFO'}, "Please select a Bound Composite to add a GeometryBoundBVH to.")
            return {'CANCELLED'}

        mesh = bpy.data.meshes.new("none")
        gobj = bpy.data.objects.new("GeometryBoundBVH", mesh)
        gobj.sollum_type = BoundType.GEOMETRYBVH.value
            
        gobj.parent = aobj
        bpy.context.collection.objects.link(gobj)
        bpy.context.view_layer.objects.active = bpy.data.objects[gobj.name]
>>>>>>> af33119e

        return {'FINISHED'}

class SOLLUMZ_OT_create_box_bound(bpy.types.Operator):
    """Create a sollumz box bound"""
    bl_idname = "sollumz.createboxbound"
    bl_label = "Create Box Bound"

    def execute(self, context):
        
        aobj = bpy.context.active_object
<<<<<<< HEAD
        if(aobj != None):
            if(aobj.sollum_type == BoundType.COMPOSITE):   
                gobj.parent = aobj

=======
        if(aobj == None):
            self.report({'INFO'}, "Please select a Bound Composite to add a Bound Box to.")
            return {'CANCELLED'}
        if("composite" not in aobj.sollum_type):
            self.report({'INFO'}, "Please select a Bound Composite to add a Box Bound to.")
            return {'CANCELLED'}

        mesh = bpy.data.meshes.new("box")
        gobj = bpy.data.objects.new("BoxBound", mesh)
        create_box(gobj.data)
        gobj.sollum_type = BoundType.BOX.value
            
        gobj.parent = aobj
        bpy.context.collection.objects.link(gobj)
>>>>>>> af33119e
        bpy.context.view_layer.objects.active = bpy.data.objects[gobj.name]

        return {'FINISHED'}

class SOLLUMZ_OT_create_sphere_bound(bpy.types.Operator):
    """Create a sollumz sphere bound"""
    bl_idname = "sollumz.createspherebound"
    bl_label = "Create Sphere Bound"

    def execute(self, context):
        
        aobj = bpy.context.active_object
        if(aobj == None):
            self.report({'INFO'}, "Please select a Bound Composite to add a Sphere Bound to.")
            return {'CANCELLED'}
        if("composite" not in aobj.sollum_type):
            self.report({'INFO'}, "Please select a Bound Composite to add a Sphere Bound to.")
            return {'CANCELLED'}

        mesh = bpy.data.meshes.new("sphere")
        gobj = bpy.data.objects.new("SphereBound", mesh)
        create_sphere(gobj.data)
        gobj.sollum_type = BoundType.BOX.value
            
        gobj.parent = aobj
        bpy.context.collection.objects.link(gobj)
        bpy.context.view_layer.objects.active = bpy.data.objects[gobj.name]

        return {'FINISHED'}

class SOLLUMZ_OT_create_capsule_bound(bpy.types.Operator):
    """Create a sollumz capsule bound"""
    bl_idname = "sollumz.createcapsulebound"
    bl_label = "Create Capsule Bound"

    def execute(self, context):
        
        aobj = bpy.context.active_object
        if(aobj == None):
            self.report({'INFO'}, "Please select a Bound Composite to add a Capsule Bound to.")
            return {'CANCELLED'}
        if("composite" not in aobj.sollum_type):
            self.report({'INFO'}, "Please select a Bound Composite to add a Capsule Bound to.")
            return {'CANCELLED'}

        mesh = bpy.data.meshes.new("capsule")
        gobj = bpy.data.objects.new("CapsuleBound", mesh)
        create_capsule(gobj.data)
        gobj.sollum_type = BoundType.BOX.value
            
        gobj.parent = aobj
        bpy.context.collection.objects.link(gobj)
        bpy.context.view_layer.objects.active = bpy.data.objects[gobj.name]

        return {'FINISHED'}

class SOLLUMZ_OT_create_cylinder_bound(bpy.types.Operator):
    """Create a sollumz cylinder bound"""
    bl_idname = "sollumz.createcylinderbound"
    bl_label = "Create Cylinder Bound"

    def execute(self, context):
        
        aobj = bpy.context.active_object
        if(aobj == None):
            self.report({'INFO'}, "Please select a Bound Composite to add a Cylinder Bound to.")
            return {'CANCELLED'}
        if("composite" not in aobj.sollum_type):
            self.report({'INFO'}, "Please select a Bound Composite to add a Cylinder Bound to.")
            return {'CANCELLED'}

        mesh = bpy.data.meshes.new("cylinder")
        gobj = bpy.data.objects.new("CylinderBound", mesh)
        create_cylinder(gobj.data)
        gobj.sollum_type = BoundType.BOX.value
            
        gobj.parent = aobj
        bpy.context.collection.objects.link(gobj)
        bpy.context.view_layer.objects.active = bpy.data.objects[gobj.name]

        return {'FINISHED'}

class SOLLUMZ_OT_create_disc_bound(bpy.types.Operator):
    """Create a sollumz disc bound"""
    bl_idname = "sollumz.creatediscbound"
    bl_label = "Create Disc Bound"

    def execute(self, context):
        
        aobj = bpy.context.active_object
        if(aobj == None):
            self.report({'INFO'}, "Please select a Bound Composite to add a Disc Bound to.")
            return {'CANCELLED'}
        if("composite" not in aobj.sollum_type):
            self.report({'INFO'}, "Please select a Bound Composite to add a Disc Bound to.")
            return {'CANCELLED'}

        mesh = bpy.data.meshes.new("disc")
        gobj = bpy.data.objects.new("DiscBound", mesh)
        create_disc(gobj.data)
        gobj.sollum_type = BoundType.BOX.value
            
        gobj.parent = aobj
        bpy.context.collection.objects.link(gobj)
        bpy.context.view_layer.objects.active = bpy.data.objects[gobj.name]

        return {'FINISHED'}

class SOLLUMZ_OT_create_cloth_bound(bpy.types.Operator):
    """Create a sollumz cloth bound"""
    bl_idname = "sollumz.createclothbound"
    bl_label = "Create Cloth Bound"

    def execute(self, context):
        
        aobj = bpy.context.active_object
        if(aobj == None):
            self.report({'INFO'}, "Please select a Bound Composite to add a Cloth Bound to.")
            return {'CANCELLED'}
        if("composite" not in aobj.sollum_type):
            self.report({'INFO'}, "Please select a Bound Composite to add a Cloth Bound to.")
            return {'CANCELLED'}

        mesh = bpy.data.meshes.new("cloth")
        gobj = bpy.data.objects.new("ClothBound", mesh)
        #create_cloth(gobj.data)
        gobj.sollum_type = BoundType.BOX.value
            
        gobj.parent = aobj
        bpy.context.collection.objects.link(gobj)
        bpy.context.view_layer.objects.active = bpy.data.objects[gobj.name]

        return {'FINISHED'}

class SOLLUMZ_OT_create_polygon_bound(bpy.types.Operator):
    """Create a sollumz polygon bound"""
    bl_idname = "sollumz.createpolygonbound"
    bl_label = "Create Polygon Bound"

    def execute(self, context):
        
        aobj = bpy.context.active_object
        if(aobj == None):
            self.report({'INFO'}, "Please select a Bound Geometry to add a Polygon Bound to.")
            return {'CANCELLED'}
        if("geometry" not in aobj.sollum_type):
            self.report({'INFO'}, "Please select a Bound Geometry to add a Polygon Bound to.")
            return {'CANCELLED'}

        type = context.scene.poly_bound_type
        
<<<<<<< HEAD
        name = SOLLUMZ_UI_NAMES[type]
        mesh = bpy.data.meshes.new(name)
        pobj = bpy.data.objects.new(name, mesh)

        if(type == PolygonType.BOX):
            create_box(pobj.data)
            pobj.sollum_type = PolygonType.BOX
        elif(type == PolygonType.SPHERE):
            create_sphere(pobj.data)
            pobj.sollum_type = PolygonType.SPHERE
        elif(type == PolygonType.CAPSULE):
            create_capsule(pobj.data)
            pobj.sollum_type = PolygonType.CAPSULE
        elif(type == PolygonType.CYLINDER):
            create_cylinder(pobj.data)
            pobj.sollum_type = PolygonType.CYLINDER
        elif(type == PolygonType.TRIANGLE):
            pobj.sollum_type = PolygonType.TRIANGLE
=======
        mesh = bpy.data.meshes.new("mesh")
        pobj = bpy.data.objects.new("Polygon", mesh)

        if(type == PolygonType.BOX.value):
            pobj.name = "Box Polygon"
            create_box(pobj.data)
            pobj.sollum_type = PolygonType.BOX.value
        elif(type == PolygonType.SPHERE.value):
            pobj.name = "Sphere Polygon"
            create_sphere(pobj.data)
            pobj.sollum_type = PolygonType.SPHERE.value
        elif(type == PolygonType.CAPSULE.value):
            pobj.name = "Capsule Polygon"
            create_capsule(pobj.data)
            pobj.sollum_type = PolygonType.CAPSULE.value
        elif(type == PolygonType.CYLINDER.value):
            pobj.name = "Cylinder Polygon"
            create_cylinder(pobj.data)
            pobj.sollum_type = PolygonType.CYLINDER.value
        elif(type == PolygonType.TRIANGLE.value):
            pobj.name = "Triangle Polygon Object"
            pobj.sollum_type = PolygonType.TRIANGLE.value
>>>>>>> af33119e

        pobj.parent = aobj
        bpy.context.collection.objects.link(pobj)
        #bpy.context.view_layer.objects.active = bpy.data.objects[cobj.name] if you enable this you wont be able to stay selecting the composite obj... 

        return {'FINISHED'}

class SOLLUMZ_OT_create_collision_material(bpy.types.Operator):
    """Create a sollumz collision material"""
    bl_idname = "sollumz.createcollisionmaterial"
    bl_label = "Create Collision Material"

    index : bpy.props.IntProperty(name = "Index")

    def execute(self, context):
        
        aobj = bpy.context.active_object
        if(aobj == None):
            return {'CANCELLED'}
        
        if("poly" in aobj.sollum_type):
            parent = aobj.parent
            mat = create_collision_material_from_index(self.index)
            aobj.data.materials.append(mat)
            parent.data.materials.append(mat)
        
        return {'FINISHED'}<|MERGE_RESOLUTION|>--- conflicted
+++ resolved
@@ -1,240 +1,188 @@
 import bpy
 from Sollumz.resources.bound import BoundType, PolygonType
 from Sollumz.sollumz_ui import SOLLUMZ_UI_NAMES
-from Sollumz.ybnimport import composite_to_obj, geometry_to_obj
-from Sollumz.resources.bound import BoundsComposite, BoundGeometryBVH
 from .meshhelper import * 
 from .sollumz_shaders import create_collision_material_from_index
+
+def create_empty(sollum_type):
+    empty = bpy.data.objects.new(SOLLUMZ_UI_NAMES[sollum_type], None)
+    empty.empty_display_size = 0
+    empty.sollum_type = sollum_type
+    bpy.context.collection.objects.link(empty)
+    bpy.context.view_layer.objects.active = bpy.data.objects[empty.name]
+
+    return empty
+
+def create_mesh(sollum_type):
+    name = SOLLUMZ_UI_NAMES[sollum_type]
+    mesh = bpy.data.meshes.new(name)
+    obj = bpy.data.objects.new(name, mesh)
+    obj.sollum_type = sollum_type
+    bpy.context.collection.objects.link(obj)
+
+    return obj
+
+
+def aobj_is_composite(self, sollum_type):
+    aobj = bpy.context.active_object
+    if not (aobj and aobj.sollum_type == BoundType.COMPOSITE):
+        self.report({'INFO'}, f"Please select a {SOLLUMZ_UI_NAMES[BoundType.COMPOSITE]} to add a {SOLLUMZ_UI_NAMES[sollum_type]} to.")
+        return False
+    return True
 
 class SOLLUMZ_OT_create_bound_composite(bpy.types.Operator):
     """Create a sollumz bound composite"""
     bl_idname = "sollumz.createboundcomposite"
-    bl_label = "Create Bound Composite"
-
-    def execute(self, context):
-        
-        cobj = composite_to_obj(BoundsComposite(), SOLLUMZ_UI_NAMES[BoundType.COMPOSITE])
-
-        bpy.context.view_layer.objects.active = bpy.data.objects[cobj.name]
-
-        return {'FINISHED'}
+    bl_label = f"Create {SOLLUMZ_UI_NAMES[BoundType.COMPOSITE]}"
+
+    def execute(self, context):
+        
+        create_empty(BoundType.COMPOSITE)
+
+        return {'FINISHED'}
+
 
 class SOLLUMZ_OT_create_geometry_bound(bpy.types.Operator):
     """Create a sollumz geometry bound"""
     bl_idname = "sollumz.creategeometrybound"
-    bl_label = "Create Geometry Bound"
-
-    def execute(self, context):
-        
-        aobj = bpy.context.active_object
-        if(aobj == None):
-            self.report({'INFO'}, "Please select a Bound Composite to add a Geometry Bound to.")
-            return {'CANCELLED'}
-        if("composite" not in aobj.sollum_type):
-            self.report({'INFO'}, "Please select a Bound Composite to add a Geometry Bound to.")
-            return {'CANCELLED'}
-
-        mesh = bpy.data.meshes.new("none")
-        gobj = bpy.data.objects.new("GeometryBound", mesh)
-        gobj.sollum_type = BoundType.GEOMETRYBVH.value
-            
-        gobj.parent = aobj
-        bpy.context.collection.objects.link(gobj)
-        bpy.context.view_layer.objects.active = bpy.data.objects[gobj.name]
-
-        return {'FINISHED'}
+    bl_label = f"Create {SOLLUMZ_UI_NAMES[BoundType.GEOMETRY]}"
+
+    def execute(self, context):
+        if not aobj_is_composite(self, BoundType.GEOMETRY):
+            return {'CANCELLED'}
+
+        aobj = bpy.context.active_object
+        gobj = create_empty(BoundType.GEOMETRY)
+        gobj.parent = aobj
+        bpy.context.view_layer.objects.active = bpy.data.objects[gobj.name]
+
+        return {'FINISHED'}
+
 
 class SOLLUMZ_OT_create_geometrybvh_bound(bpy.types.Operator):
     """Create a sollumz geometry bound bvh"""
     bl_idname = "sollumz.creategeometryboundbvh"
-    bl_label = "Create Geometry Bound BVH"
-
-    def execute(self, context):
-        
-<<<<<<< HEAD
-        gobj = geometry_to_obj(BoundGeometryBVH(), BoundType.GEOMETRYBVH)
-=======
-        aobj = bpy.context.active_object
-        if(aobj == None):
-            self.report({'INFO'}, "Please select a Bound Composite to add a GeometryBoundBVH to.")
-            return {'CANCELLED'}
-        if("composite" not in aobj.sollum_type):
-            self.report({'INFO'}, "Please select a Bound Composite to add a GeometryBoundBVH to.")
-            return {'CANCELLED'}
-
-        mesh = bpy.data.meshes.new("none")
-        gobj = bpy.data.objects.new("GeometryBoundBVH", mesh)
-        gobj.sollum_type = BoundType.GEOMETRYBVH.value
-            
-        gobj.parent = aobj
-        bpy.context.collection.objects.link(gobj)
-        bpy.context.view_layer.objects.active = bpy.data.objects[gobj.name]
->>>>>>> af33119e
-
-        return {'FINISHED'}
+    bl_label = f"Create {SOLLUMZ_UI_NAMES[BoundType.GEOMETRYBVH]}"
+
+    def execute(self, context):
+        if not aobj_is_composite(self, BoundType.GEOMETRYBVH):
+            return {'CANCELLED'}
+        
+        aobj = bpy.context.active_object
+        gobj = create_empty(BoundType.GEOMETRYBVH) 
+        gobj.parent = aobj
+        bpy.context.view_layer.objects.active = bpy.data.objects[gobj.name]
+
+        return {'FINISHED'}
+
 
 class SOLLUMZ_OT_create_box_bound(bpy.types.Operator):
     """Create a sollumz box bound"""
     bl_idname = "sollumz.createboxbound"
-    bl_label = "Create Box Bound"
-
-    def execute(self, context):
-        
-        aobj = bpy.context.active_object
-<<<<<<< HEAD
-        if(aobj != None):
-            if(aobj.sollum_type == BoundType.COMPOSITE):   
-                gobj.parent = aobj
-
-=======
-        if(aobj == None):
-            self.report({'INFO'}, "Please select a Bound Composite to add a Bound Box to.")
-            return {'CANCELLED'}
-        if("composite" not in aobj.sollum_type):
-            self.report({'INFO'}, "Please select a Bound Composite to add a Box Bound to.")
-            return {'CANCELLED'}
-
-        mesh = bpy.data.meshes.new("box")
-        gobj = bpy.data.objects.new("BoxBound", mesh)
+    bl_label = f"Create {SOLLUMZ_UI_NAMES[BoundType.BOX]}"
+
+    def execute(self, context):
+        if not aobj_is_composite(self, BoundType.BOX):
+            return {'CANCELLED'}
+        
+        aobj = bpy.context.active_object
+        gobj = create_mesh(BoundType.BOX)
         create_box(gobj.data)
-        gobj.sollum_type = BoundType.BOX.value
-            
-        gobj.parent = aobj
-        bpy.context.collection.objects.link(gobj)
->>>>>>> af33119e
-        bpy.context.view_layer.objects.active = bpy.data.objects[gobj.name]
-
-        return {'FINISHED'}
+        gobj.parent = aobj
+        bpy.context.view_layer.objects.active = bpy.data.objects[gobj.name]
+
+        return {'FINISHED'}
+
 
 class SOLLUMZ_OT_create_sphere_bound(bpy.types.Operator):
     """Create a sollumz sphere bound"""
     bl_idname = "sollumz.createspherebound"
-    bl_label = "Create Sphere Bound"
-
-    def execute(self, context):
-        
-        aobj = bpy.context.active_object
-        if(aobj == None):
-            self.report({'INFO'}, "Please select a Bound Composite to add a Sphere Bound to.")
-            return {'CANCELLED'}
-        if("composite" not in aobj.sollum_type):
-            self.report({'INFO'}, "Please select a Bound Composite to add a Sphere Bound to.")
-            return {'CANCELLED'}
-
-        mesh = bpy.data.meshes.new("sphere")
-        gobj = bpy.data.objects.new("SphereBound", mesh)
+    bl_label = f"Create {SOLLUMZ_UI_NAMES[BoundType.SPHERE]}"
+
+    def execute(self, context):
+        if not aobj_is_composite(self, BoundType.SPHERE):
+            return {'CANCELLED'}
+        
+        aobj = bpy.context.active_object
+        gobj = create_mesh(BoundType.SPHERE)
         create_sphere(gobj.data)
-        gobj.sollum_type = BoundType.BOX.value
+        gobj.parent = aobj
+        bpy.context.view_layer.objects.active = bpy.data.objects[gobj.name]
             
-        gobj.parent = aobj
-        bpy.context.collection.objects.link(gobj)
-        bpy.context.view_layer.objects.active = bpy.data.objects[gobj.name]
-
-        return {'FINISHED'}
+
+        return {'FINISHED'}
+
 
 class SOLLUMZ_OT_create_capsule_bound(bpy.types.Operator):
     """Create a sollumz capsule bound"""
     bl_idname = "sollumz.createcapsulebound"
-    bl_label = "Create Capsule Bound"
-
-    def execute(self, context):
-        
-        aobj = bpy.context.active_object
-        if(aobj == None):
-            self.report({'INFO'}, "Please select a Bound Composite to add a Capsule Bound to.")
-            return {'CANCELLED'}
-        if("composite" not in aobj.sollum_type):
-            self.report({'INFO'}, "Please select a Bound Composite to add a Capsule Bound to.")
-            return {'CANCELLED'}
-
-        mesh = bpy.data.meshes.new("capsule")
-        gobj = bpy.data.objects.new("CapsuleBound", mesh)
+    bl_label = f"Create {SOLLUMZ_UI_NAMES[BoundType.CAPSULE]}"
+
+    def execute(self, context):
+        if not aobj_is_composite(self, BoundType.CAPSULE):
+            return {'CANCELLED'}
+        
+        aobj = bpy.context.active_object
+        gobj = create_mesh(BoundType.CAPSULE)
         create_capsule(gobj.data)
-        gobj.sollum_type = BoundType.BOX.value
-            
-        gobj.parent = aobj
-        bpy.context.collection.objects.link(gobj)
-        bpy.context.view_layer.objects.active = bpy.data.objects[gobj.name]
-
-        return {'FINISHED'}
+        gobj.parent = aobj
+        bpy.context.view_layer.objects.active = bpy.data.objects[gobj.name]
+
+        return {'FINISHED'}
+
 
 class SOLLUMZ_OT_create_cylinder_bound(bpy.types.Operator):
     """Create a sollumz cylinder bound"""
     bl_idname = "sollumz.createcylinderbound"
-    bl_label = "Create Cylinder Bound"
-
-    def execute(self, context):
-        
-        aobj = bpy.context.active_object
-        if(aobj == None):
-            self.report({'INFO'}, "Please select a Bound Composite to add a Cylinder Bound to.")
-            return {'CANCELLED'}
-        if("composite" not in aobj.sollum_type):
-            self.report({'INFO'}, "Please select a Bound Composite to add a Cylinder Bound to.")
-            return {'CANCELLED'}
-
-        mesh = bpy.data.meshes.new("cylinder")
-        gobj = bpy.data.objects.new("CylinderBound", mesh)
+    bl_label = f"Create {SOLLUMZ_UI_NAMES[BoundType.CYLINDER]}"
+
+    def execute(self, context):
+        if not aobj_is_composite(self, BoundType.CYLINDER):
+            return {'CANCELLED'}
+        
+        aobj = bpy.context.active_object
+        gobj = create_mesh(BoundType.CYLINDER)
         create_cylinder(gobj.data)
-        gobj.sollum_type = BoundType.BOX.value
-            
-        gobj.parent = aobj
-        bpy.context.collection.objects.link(gobj)
-        bpy.context.view_layer.objects.active = bpy.data.objects[gobj.name]
-
-        return {'FINISHED'}
+        gobj.parent = aobj
+        bpy.context.view_layer.objects.active = bpy.data.objects[gobj.name]
+
+        return {'FINISHED'}
+
 
 class SOLLUMZ_OT_create_disc_bound(bpy.types.Operator):
     """Create a sollumz disc bound"""
     bl_idname = "sollumz.creatediscbound"
-    bl_label = "Create Disc Bound"
-
-    def execute(self, context):
-        
-        aobj = bpy.context.active_object
-        if(aobj == None):
-            self.report({'INFO'}, "Please select a Bound Composite to add a Disc Bound to.")
-            return {'CANCELLED'}
-        if("composite" not in aobj.sollum_type):
-            self.report({'INFO'}, "Please select a Bound Composite to add a Disc Bound to.")
-            return {'CANCELLED'}
-
-        mesh = bpy.data.meshes.new("disc")
-        gobj = bpy.data.objects.new("DiscBound", mesh)
+    bl_label = f"Create {SOLLUMZ_UI_NAMES[BoundType.DISC]}"
+
+    def execute(self, context):
+        if not aobj_is_composite(self, BoundType.DISC):
+            return {'CANCELLED'}
+        
+        aobj = bpy.context.active_object
+        gobj = create_mesh(BoundType.DISC)
         create_disc(gobj.data)
-        gobj.sollum_type = BoundType.BOX.value
-            
-        gobj.parent = aobj
-        bpy.context.collection.objects.link(gobj)
-        bpy.context.view_layer.objects.active = bpy.data.objects[gobj.name]
-
-        return {'FINISHED'}
+        gobj.parent = aobj
+        bpy.context.view_layer.objects.active = bpy.data.objects[gobj.name]
+
+        return {'FINISHED'}
+
 
 class SOLLUMZ_OT_create_cloth_bound(bpy.types.Operator):
     """Create a sollumz cloth bound"""
     bl_idname = "sollumz.createclothbound"
-    bl_label = "Create Cloth Bound"
-
-    def execute(self, context):
-        
-        aobj = bpy.context.active_object
-        if(aobj == None):
-            self.report({'INFO'}, "Please select a Bound Composite to add a Cloth Bound to.")
-            return {'CANCELLED'}
-        if("composite" not in aobj.sollum_type):
-            self.report({'INFO'}, "Please select a Bound Composite to add a Cloth Bound to.")
-            return {'CANCELLED'}
-
-        mesh = bpy.data.meshes.new("cloth")
-        gobj = bpy.data.objects.new("ClothBound", mesh)
-        #create_cloth(gobj.data)
-        gobj.sollum_type = BoundType.BOX.value
-            
-        gobj.parent = aobj
-        bpy.context.collection.objects.link(gobj)
-        bpy.context.view_layer.objects.active = bpy.data.objects[gobj.name]
-
-        return {'FINISHED'}
+    bl_label = f"Create {SOLLUMZ_UI_NAMES[BoundType.CLOTH]}"
+
+    def execute(self, context):
+        if not aobj_is_composite(self, BoundType.CLOTH):
+            return {'CANCELLED'}
+        
+        aobj = bpy.context.active_object
+        gobj = create_empty(BoundType.CLOTH)
+        gobj.parent = aobj
+        bpy.context.view_layer.objects.active = bpy.data.objects[gobj.name]
+
+        return {'FINISHED'}
+
 
 class SOLLUMZ_OT_create_polygon_bound(bpy.types.Operator):
     """Create a sollumz polygon bound"""
@@ -242,66 +190,30 @@
     bl_label = "Create Polygon Bound"
 
     def execute(self, context):
-        
-        aobj = bpy.context.active_object
-        if(aobj == None):
-            self.report({'INFO'}, "Please select a Bound Geometry to add a Polygon Bound to.")
-            return {'CANCELLED'}
-        if("geometry" not in aobj.sollum_type):
-            self.report({'INFO'}, "Please select a Bound Geometry to add a Polygon Bound to.")
-            return {'CANCELLED'}
-
+        aobj = bpy.context.active_object
         type = context.scene.poly_bound_type
-        
-<<<<<<< HEAD
-        name = SOLLUMZ_UI_NAMES[type]
-        mesh = bpy.data.meshes.new(name)
-        pobj = bpy.data.objects.new(name, mesh)
-
-        if(type == PolygonType.BOX):
+
+        print(aobj.sollum_type)
+        if not (aobj and (aobj.sollum_type == BoundType.GEOMETRY or aobj.sollum_type == BoundType.GEOMETRYBVH)):
+            self.report({'INFO'}, f"Please select a {SOLLUMZ_UI_NAMES[BoundType.GEOMETRYBVH]} or {SOLLUMZ_UI_NAMES[BoundType.GEOMETRY]} to add a {SOLLUMZ_UI_NAMES[type]} to.")
+            return {'CANCELLED'}
+        
+        pobj = create_mesh(type)
+
+        if type == PolygonType.BOX:
             create_box(pobj.data)
-            pobj.sollum_type = PolygonType.BOX
-        elif(type == PolygonType.SPHERE):
+        elif type == PolygonType.SPHERE:
             create_sphere(pobj.data)
-            pobj.sollum_type = PolygonType.SPHERE
-        elif(type == PolygonType.CAPSULE):
+        elif type == PolygonType.CAPSULE:
             create_capsule(pobj.data)
-            pobj.sollum_type = PolygonType.CAPSULE
-        elif(type == PolygonType.CYLINDER):
+        elif type == PolygonType.CYLINDER:
             create_cylinder(pobj.data)
-            pobj.sollum_type = PolygonType.CYLINDER
-        elif(type == PolygonType.TRIANGLE):
-            pobj.sollum_type = PolygonType.TRIANGLE
-=======
-        mesh = bpy.data.meshes.new("mesh")
-        pobj = bpy.data.objects.new("Polygon", mesh)
-
-        if(type == PolygonType.BOX.value):
-            pobj.name = "Box Polygon"
-            create_box(pobj.data)
-            pobj.sollum_type = PolygonType.BOX.value
-        elif(type == PolygonType.SPHERE.value):
-            pobj.name = "Sphere Polygon"
-            create_sphere(pobj.data)
-            pobj.sollum_type = PolygonType.SPHERE.value
-        elif(type == PolygonType.CAPSULE.value):
-            pobj.name = "Capsule Polygon"
-            create_capsule(pobj.data)
-            pobj.sollum_type = PolygonType.CAPSULE.value
-        elif(type == PolygonType.CYLINDER.value):
-            pobj.name = "Cylinder Polygon"
-            create_cylinder(pobj.data)
-            pobj.sollum_type = PolygonType.CYLINDER.value
-        elif(type == PolygonType.TRIANGLE.value):
-            pobj.name = "Triangle Polygon Object"
-            pobj.sollum_type = PolygonType.TRIANGLE.value
->>>>>>> af33119e
 
         pobj.parent = aobj
-        bpy.context.collection.objects.link(pobj)
         #bpy.context.view_layer.objects.active = bpy.data.objects[cobj.name] if you enable this you wont be able to stay selecting the composite obj... 
 
         return {'FINISHED'}
+
 
 class SOLLUMZ_OT_create_collision_material(bpy.types.Operator):
     """Create a sollumz collision material"""
@@ -316,10 +228,9 @@
         if(aobj == None):
             return {'CANCELLED'}
         
-        if("poly" in aobj.sollum_type):
-            parent = aobj.parent
+        # Check if acitve object is of PolygonType
+        if aobj.sollum_type in PolygonType._value2member_map_:
             mat = create_collision_material_from_index(self.index)
             aobj.data.materials.append(mat)
-            parent.data.materials.append(mat)
         
         return {'FINISHED'}