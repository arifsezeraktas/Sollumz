--- conflicted
+++ resolved
@@ -355,17 +355,6 @@
 
     def execute(self, context):
         
-<<<<<<< HEAD
-        #try:
-        ydr_xml = Drawable.from_xml_file(self.filepath)
-            #ybn_obj = composite_to_obj(ybn_xml.bounds, os.path.basename(self.filepath))
-            #bpy.context.collection.objects.link(ybn_obj)
-            #self.report({'INFO'}, 'YDR Successfully imported.')
-        #except Exception as e:
-            #self.report({'ERROR'}, f"YDR failed to import: {e}")
-
-        print(ydr_xml.lod_dist_high)
-=======
         try:
             ydr_xml = YDR.from_xml_file(self.filepath)
             ydr_obj = drawable_to_obj(ydr_xml, self.filepath, os.path.basename(self.filepath))
@@ -373,7 +362,6 @@
             self.report({'INFO'}, 'YBN Successfully imported.')
         except Exception as e:
             self.report({'ERROR'}, traceback.format_exc())
->>>>>>> de84c5ad
 
         return {'FINISHED'}
 
