--- conflicted
+++ resolved
@@ -152,15 +152,6 @@
             for material in mesh.materials:
                 add_material(material, geometry.materials)
 
-<<<<<<< HEAD
-=======
-            # verts
-            for vertex in mesh.vertices:
-                vert = child.matrix_world @ vertex.co if export_settings.use_transforms else vertex.co
-                geometry.vertices.append(
-                    (vert) - geometry.geometry_center)
-
->>>>>>> e0bbedbd
             # vert colors
             for poly in mesh.polygons:
                 for loop_index in range(poly.loop_start, poly.loop_start + poly.loop_total):
