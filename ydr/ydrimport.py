--- conflicted
+++ resolved
@@ -1,11 +1,6 @@
 import bpy
 import os
-<<<<<<< HEAD
 from mathutils import Matrix
-=======
-import traceback
-from mathutils import Vector, Quaternion, Matrix
->>>>>>> 86ebd4d2
 from Sollumz.resources.shader import ShaderManager
 from Sollumz.ydr.shader_materials import create_shader
 from Sollumz.ybn.ybnimport import composite_to_obj
@@ -109,38 +104,24 @@
     vertices = []
     faces = []
     normals = []
-    texcoords = []
-    colors = 0
-
-    for vertex in geometry.vertex_buffer.data:
+    texcoords = {}
+    colors = {}
+
+    data = geometry.vertex_buffer.data
+    for vertex in data:
         vertices.append(vertex.position)
         normals.append(vertex.normal)
 
-        if(v.texcoord0 != None):
-            texcoords0.append(v.texcoord0)
-        if(v.texcoord1 != None):
-            texcoords1.append(v.texcoord1)
-        if(v.texcoord2 != None):
-            texcoords2.append(v.texcoord2)
-        if(v.texcoord3 != None):
-            texcoords3.append(v.texcoord3)
-        if(v.texcoord4 != None):
-            texcoords4.append(v.texcoord4)
-        if(v.texcoord5 != None):
-            texcoords5.append(v.texcoord5)
-        if(v.texcoord6 != None):
-            texcoords6.append(v.texcoord6)
-        if(v.texcoord7 != None):
-            texcoords7.append(v.texcoord7)
-
-        if(v.colors0 != None):
-            colors0.append(v.colors0)
-        if(v.colors1 != None):
-            colors1.append(v.colors1)
-
-    faces = geometry.index_buffer.data_to_indices()
-
-    mesh = bpy.data.meshes.new("Geometry")
+        for key, value in vars(vertex):
+            index = key[len(key) - 1]
+            if 'texcoord' in key:
+                texcoords[index] = value
+            if 'colors' in key:
+                colors[index] = value
+
+    faces = geometry.index_buffer.data
+
+    mesh = bpy.data.meshes.new(SOLLUMZ_UI_NAMES[DrawableType.GEOMETRY])
     mesh.from_pydata(vertices, [], faces)
     mesh.create_normals_split()
     mesh.validate(clean_customdata=False)
@@ -157,42 +138,13 @@
     mesh.use_auto_smooth = True
 
     # set uvs
-    uv_layer_count = 0
-    if(len(texcoords0) > 0):
-        create_uv_layer(mesh, uv_layer_count, texcoords0)
-        uv_layer_count += 1
-    if(len(texcoords1) > 0):
-        create_uv_layer(mesh, uv_layer_count, texcoords1)
-        uv_layer_count += 1
-    if(len(texcoords2) > 0):
-        create_uv_layer(mesh, uv_layer_count, texcoords2)
-        uv_layer_count += 1
-    if(len(texcoords3) > 0):
-        create_uv_layer(mesh, uv_layer_count, texcoords3)
-        uv_layer_count += 1
-    if(len(texcoords4) > 0):
-        create_uv_layer(mesh, uv_layer_count, texcoords4)
-        uv_layer_count += 1
-    if(len(texcoords5) > 0):
-        create_uv_layer(mesh, uv_layer_count, texcoords5)
-        uv_layer_count += 1
-    if(len(texcoords6) > 0):
-        create_uv_layer(mesh, uv_layer_count, texcoords6)
-        uv_layer_count += 1
-    if(len(texcoords7) > 0):
-        create_uv_layer(mesh, uv_layer_count, texcoords7)
-        uv_layer_count += 1
+    uv_layer_count = len(texcoords)
+    for uv_layer in texcoords:
+        create_uv_layer(mesh, uv_layer_count, uv_layer)
 
     # set vertex colors
-    if(len(colors0) > 0):
-        create_vertexcolor_layer(mesh, 0, colors0)
-    if(len(colors1) > 0):
-        create_vertexcolor_layer(mesh, 1, colors1)
-
-    # set tangents - .tangent is read only so can't set them
-    # for poly in mesh.polygons:
-        # for idx in poly.loop_indicies:
-        #mesh.loops[i].tangent = tangents[i]
+    for color_layer in colors:
+        create_vertexcolor_layer(mesh, 1, color_layer)
 
     obj = bpy.data.objects.new(name + "_mesh", mesh)
 
@@ -217,18 +169,11 @@
     return obj
 
 
-<<<<<<< HEAD
 def drawable_model_to_obj(model, materials, name, lod, bones=None):
     dobj = bpy.data.objects.new(
         SOLLUMZ_UI_NAMES[DrawableType.DRAWABLE_MODEL], None)
     dobj.sollum_type = DrawableType.DRAWABLE_MODEL
     dobj.drawable_model_properties.sollum_lod = lod
-=======
-def drawable_model_to_obj(model, materials, name, lodlevel, bones=None):
-    dobj = bpy.data.objects.new("Drawable Model", None)
-    dobj.sollum_type = "sollumz_drawable_model"
-    dobj.drawable_model_properties.sollum_lod = "sollumz_" + lodlevel
->>>>>>> 86ebd4d2
     dobj.drawable_model_properties.render_mask = model.render_mask
     dobj.drawable_model_properties.flags = model.flags
 
@@ -332,7 +277,6 @@
     if bones_override is not None:
         bones = bones_override
 
-<<<<<<< HEAD
     if len(drawable.bound.children) > 0:
         bobj = composite_to_obj(
             drawable.bound, SOLLUMZ_UI_NAMES[BoundType.COMPOSITE], True)
@@ -341,43 +285,21 @@
     for model in drawable.drawable_models_high:
         dobj = drawable_model_to_obj(
             model, materials, drawable.name, LODLevel.HIGH, bones=bones)
-=======
-    if(drawable.bound != None):
-        bobj = composite_to_obj(
-            drawable.bound, SOLLUMZ_UI_NAMES[BoundType.COMPOSITE], True)
-    bobj.parent = obj
-
-    for model in drawable.drawable_models_high:
-        dobj = drawable_model_to_obj(
-            model, materials, drawable.name, "high", bones=bones)
->>>>>>> 86ebd4d2
         dobj.parent = obj
 
     for model in drawable.drawable_models_med:
         dobj = drawable_model_to_obj(
-<<<<<<< HEAD
             model, materials, drawable.name, LODLevel.MEDIUM, bones=bones)
-=======
-            model, materials, drawable.name, "medium", bones=bones)
->>>>>>> 86ebd4d2
         dobj.parent = obj
 
     for model in drawable.drawable_models_low:
         dobj = drawable_model_to_obj(
-<<<<<<< HEAD
             model, materials, drawable.name, LODLevel.LOW, bones=bones)
-=======
-            model, materials, drawable.name, "low", bones=bones)
->>>>>>> 86ebd4d2
         dobj.parent = obj
 
     for model in drawable.drawable_models_vlow:
         dobj = drawable_model_to_obj(
-<<<<<<< HEAD
             model, materials, drawable.name, LODLevel.VERYLOW, bones=bones)
-=======
-            model, materials, drawable.name, "verylow", bones=bones)
->>>>>>> 86ebd4d2
         dobj.parent = obj
 
     for model in obj.children:
