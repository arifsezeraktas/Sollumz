--- conflicted
+++ resolved
@@ -376,40 +376,9 @@
         row.enabled = False
         row.prop(obj, "sollum_type")
 
-<<<<<<< HEAD
         if obj.sollum_type == SollumType.DRAWABLE_MODEL:
             self.draw_drawable_model_properties(context, layout, obj)
         if not obj or obj.sollum_type == SollumType.NONE:
-=======
-        if obj.sollum_type == SollumType.DRAWABLE:
-            self.draw_sollum_type(layout, obj)
-            draw_drawable_properties(layout, obj)
-        elif obj.sollum_type == SollumType.DRAWABLE_GEOMETRY:
-            self.draw_sollum_type(layout, obj)
-            draw_geometry_properties(layout, obj)
-        elif obj.sollum_type == SollumType.DRAWABLE_MODEL:
-            self.draw_sollum_type(layout, obj)
-            self.draw_drawable_model_properties(context, layout, obj)
-            self.draw_sollum_type(layout, obj)
-        elif obj.sollum_type == SollumType.FRAGMENT:
-            self.draw_sollum_type(layout, obj)
-            draw_fragment_properties(layout, obj)
-        elif obj.sollum_type == SollumType.FRAGGROUP:
-            self.draw_sollum_type(layout, obj)
-            draw_group_properties(layout, obj)
-        elif obj.sollum_type == SollumType.FRAGCHILD:
-            self.draw_sollum_type(layout, obj)
-            draw_child_properties(layout, obj)
-        elif obj.sollum_type == SollumType.FRAGLOD:
-            self.draw_sollum_type(layout, obj)
-            draw_lod_properties(layout, obj)
-        elif obj.sollum_type in BOUND_TYPES:
-            self.draw_sollum_type(layout, obj)
-            draw_bound_properties(layout, obj)
-        elif obj.sollum_type in BOUND_POLYGON_TYPES:
-            self.draw_sollum_type(layout, obj)
-        else:
->>>>>>> a1c94639
             layout.label(
                 text="No sollumz objects in scene selected.", icon="ERROR")
 
@@ -466,74 +435,7 @@
         if not mat or mat.sollum_type == MaterialType.NONE:
             layout.label(text="No sollumz material active.", icon="ERROR")
 
-
-<<<<<<< HEAD
-=======
-class SOLLUMZ_PT_TXTPARAMS_PANEL(bpy.types.Panel):
-    bl_label = "Texture Parameters"
-    bl_idname = 'SOLLUMZ_PT_TXTPARAMS_PANEL'
-    bl_space_type = 'PROPERTIES'
-    bl_region_type = 'WINDOW'
-    bl_options = {'DEFAULT_CLOSED'}
-    bl_parent_id = SOLLUMZ_PT_MAT_PANEL.bl_idname
-    bl_order = 0
-
-    @ classmethod
-    def poll(cls, context):
-        obj = context.active_object
-        if obj:
-            mat = obj.active_material
-            return mat and mat.sollum_type != MaterialType.NONE and mat.sollum_type != MaterialType.COLLISION
-        else:
-            return False
-
-    def draw(self, context):
-        layout = self.layout
-
-        aobj = context.active_object
-        if(context.active_object == None):
-            return
-
-        mat = aobj.active_material
-        if(mat == None):
-            return
-
-        draw_shader_texture_params(layout, mat)
-
-
-class SOLLUMZ_PT_VALUEPARAMS_PANEL(bpy.types.Panel):
-    bl_label = "Value Parameters"
-    bl_idname = 'SOLLUMZ_PT_VALUEPARAMS_PANEL'
-    bl_space_type = 'PROPERTIES'
-    bl_region_type = 'WINDOW'
-    bl_options = {'DEFAULT_CLOSED'}
-    bl_parent_id = SOLLUMZ_PT_MAT_PANEL.bl_idname
-    bl_order = 1
-
-    @ classmethod
-    def poll(cls, context):
-        obj = context.active_object
-        if obj:
-            mat = obj.active_material
-            return mat and mat.sollum_type != MaterialType.NONE and mat.sollum_type != MaterialType.COLLISION
-        else:
-            return False
-
-    def draw(self, context):
-        layout = self.layout
-
-        aobj = context.active_object
-        if(context.active_object == None):
-            return
-
-        mat = aobj.active_material
-        if(mat == None):
-            return
-
-        draw_shader_value_params(layout, mat)
-
-
->>>>>>> a1c94639
+            
 class FlagsPanel:
     bl_label = "Flags"
     bl_options = {'DEFAULT_CLOSED'}
