import bpy
import os 
from bpy.types import PropertyGroup, Panel, UIList, Operator
from bpy.props import CollectionProperty, PointerProperty, StringProperty, IntProperty, BoolProperty, FloatProperty

class SollumzMainPanel(bpy.types.Panel):
    bl_label = "Sollumz"
    bl_idname = "SOLLUMZ_PT_MAIN_PANEL"
    bl_space_type = 'PROPERTIES'
    bl_region_type = 'WINDOW'
    bl_context = "scene"

    def draw(self, context):
        layout = self.layout

        object = context.active_object
                
        if(object == None):
            layout.label(text = "No objects in scene")            
        else:
            
            toolbox = layout.box()
            toolbox.label(text = "Tools") 
            
            actlodbox = toolbox.box()
            actlodbox.label(text = 'Active LOD')
            subrow = actlodbox.row(align=True)
            subrow.prop_tabs_enum(context.scene, "level_of_detail")
            
            selectionbox = layout.box()
            selectionbox.label(text = "Selection Info")
            textbox = selectionbox.box()
            textbox.prop(object, "name", text = "Object Name")

            subbox = selectionbox.box() 
            subbox.props_enum(object, "sollumtype")
            

            if(object.sollumtype == "Drawable"):
                row = subbox.row()
                subbox.prop(object, "drawble_distance_high")
                subbox.prop(object, "drawble_distance_medium")
                row = subbox.row()
                subbox.prop(object, "drawble_distance_low")
                subbox.prop(object, "drawble_distance_vlow")

            if(object.sollumtype == "Geometry"):
                subbox.prop(object, "level_of_detail")
                subbox.prop(object, "mask")   

            if(object.sollumtype == "Bound Geometry"):
                subbox.prop(object, "bounds_bvh")

            if(object.sollumtype == "Bound Capsule"):
                subbox.prop(object, "bounds_length")
                subbox.prop(object, "bounds_radius")

            if(object.sollumtype == "Bound Cylinder"):
                subbox.prop(object, "bounds_length")
                subbox.prop(object, "bounds_radius")

            if(object.sollumtype == "Bound Disc"):
                subbox.prop(object, "bounds_length")
                subbox.prop(object, "bounds_radius")

            if(object.sollumtype == "Bound Sphere"):
                subbox.prop(object, "bounds_radius")

        
        
        
def param_name_to_title(pname):
    
    title = ""
    
    a = pname.split("_")
    b = a[0]
    glue = ' '
    c = ''.join(glue + x if x.isupper() else x for x in b).strip(glue).split(glue)
    d = ""
    for word in c:
        d += word
        d += " "
    title = d.title() #+ a[1].upper() dont add back the X, Y, Z, W
    
    return title

<<<<<<< HEAD
=======
def bounds_update(self, context):
    if(self.sollumtype == "Bound Sphere"):
        MeshGen.BoundSphere(mesh=self.data, radius=self.bounds_radius)

    if(self.sollumtype == "Bound Cylinder"):
        MeshGen.BoundCylinder(mesh=self.data, radius=self.bounds_radius, length=self.bounds_length)

    if(self.sollumtype == "Bound Disc"):
        MeshGen.BoundDisc(mesh=self.data, radius=self.bounds_radius, length=self.bounds_length)

    if(self.sollumtype == "Bound Capsule"):
        MeshGen.BoundCapsule(mesh=self.data, radius=self.bounds_radius, length=self.bounds_length)

def scene_lod_update(self, context):
    lod = self.level_of_detail

    for obj in context.scene.objects: 
        if lod == "All":
            obj.hide_viewport = False
        else:
            obj.hide_viewport = obj.level_of_detail != lod

>>>>>>> ecb1aa82
class SollumzMaterialPanel(bpy.types.Panel):
    bl_label = "Sollumz Material Panel"
    bl_idname = "Sollumz_PT_MAT_PANEL"
    bl_space_type = 'PROPERTIES'
    bl_region_type = 'WINDOW'
    bl_context = "material"
    
    shadername : bpy.props.StringProperty(default = "default.sps")
    
    def draw(self, context):
        layout = self.layout

        object = context.active_object        
        if(object == None):
            return
        mat = object.active_material  
        
        tbox = layout.box()
        tbox.label(text = "Tools")
        box = tbox.box()
        box.label(text = "Create Shader")
        row = box.row()  
        row.label(text = "Shader Type:")
        row.prop_menu_enum(object, "shadertype", text = object.shadertype)
        box.operator("sollum.createvshader").shadername = object.shadertype
        
        if(mat == None):
            return
        
        if(mat.sollumtype == "Blender"):
            box = tbox.box()
            row = box.row()
            row.label(text = "Convert To Shader")
            row.operator("sollum.converttov") 
        
        
        if(mat.sollumtype == "GTA"):
            
            box = layout.box()
            shader_box = box
            box.prop(mat, "name", text = "Shader")
            
            #layout.label(text = "Parameters")
            
            #box = layout.box()
            #box.label(text = "Parameters")
            
            mat_nodes = mat.node_tree.nodes
            
            image_nodes = []
            value_nodes = []
            
            for n in mat_nodes:
                if(isinstance(n, bpy.types.ShaderNodeTexImage)):
                    image_nodes.append(n)
                elif(isinstance(n, bpy.types.ShaderNodeValue)):
                    value_nodes.append(n)
                #else:
            
            for n in image_nodes:
                box = shader_box.box()
                box.label(text = n.name + " Texture")
                
                row = box.row()
                
                row.prop(n, "texture_name")
                if(n.image != None):
                    row.prop(n.image, "filepath", text= "Texture Path:")
                    #n.texture_name = os.path.basename(n.image.filepath)
                
                row.prop(n, "embedded")
                
                row = box.row()
                #row.prop(specnode, "type") #gims fault
                row.prop(n, "format_type")
                
                #row = box.row() #gims fault
                row.prop(n, "usage")
                
                uf_box = box.box()
                uf_box.label(text = "Usage Flags:")
                uf_row = uf_box.row()
                uf_row.prop(n, "not_half")
                uf_row.prop(n, "hd_split")
                uf_row.prop(n, "flag_full")
                uf_row.prop(n, "maps_half")
                uf_row = uf_box.row()
                uf_row.prop(n, "x2")
                uf_row.prop(n, "x4")
                uf_row.prop(n, "y4")
                uf_row.prop(n, "x8")
                uf_row = uf_box.row()
                uf_row.prop(n, "x16")
                uf_row.prop(n, "x32")
                uf_row.prop(n, "x64")
                uf_row.prop(n, "y64")
                uf_row = uf_box.row()
                uf_row.prop(n, "x128")
                uf_row.prop(n, "x256")
                uf_row.prop(n, "x512")
                uf_row.prop(n, "y512")
                uf_row = uf_box.row()
                uf_row.prop(n, "x1024")
                uf_row.prop(n, "y1024")
                uf_row.prop(n, "x2048")
                uf_row.prop(n, "y2048")
                uf_row = uf_box.row()
                uf_row.prop(n, "embeddedscriptrt")
                uf_row.prop(n, "unk19")
                uf_row.prop(n, "unk20")
                uf_row.prop(n, "unk21")
                uf_row = uf_box.row()
                uf_row.prop(n, "unk24")
                
                uf_box.prop(n, "extra_flags")
                
            prevname = ""
            #value_nodes.insert(1, value_nodes.pop(len(value_nodes) - 1)) #shift last item to second because params are messed up for some reason ? (fixed?)
            for n in value_nodes:
                if(n.name[:-2] not in prevname):
                    #new parameter
                    parambox = box.box()
                    parambox.label(text = param_name_to_title(n.name)) 
                      
                parambox.prop(n.outputs[0], "default_value", text = n.name[-1].upper())
                
<<<<<<< HEAD
                prevname = n.name
=======
                prevname = n.name        
>>>>>>> ecb1aa82

class SOLLUMZ_UL_BoneFlags(UIList):
    def draw_item(self, context, layout, data, item, icon, active_data, active_propname, index): 
        custom_icon = 'FILE'

        if self.layout_type in {'DEFAULT', 'COMPACT'}: 
            layout.prop(item, 'name', text='', icon = custom_icon, emboss=False, translate=False)
        elif self.layout_type in {'GRID'}: 
            layout.alignment = 'CENTER' 
            layout.prop(item, 'name', text='', icon = custom_icon, emboss=False, translate=False)

class SOLLUMZ_OT_BoneFlags_NewItem(Operator): 
    bl_idname = "sollumz_flags.new_item" 
    bl_label = "Add a new item"
    def execute(self, context): 
        bone = context.active_pose_bone.bone
        bone.bone_properties.flags.add() 
        return {'FINISHED'}

class SOLLUMZ_OT_BoneFlags_DeleteItem(Operator): 
    bl_idname = "sollumz_flags.delete_item" 
    bl_label = "Deletes an item" 
    @classmethod 
    def poll(cls, context): 
        return context.active_pose_bone.bone.bone_properties.flags

    def execute(self, context): 
        bone = context.active_pose_bone.bone

        list = bone.bone_properties.flags
        index = bone.bone_properties.ul_flags_index
        list.remove(index) 
        bone.bone_properties.ul_flags_index = min(max(0, index - 1), len(list) - 1) 
        return {'FINISHED'}

class SollumzBonePanel(Panel):
    bl_label = "Sollumz Bone Panel"
    bl_idname = "SOLLUMZ_PT_BONE_PANEL"
    bl_space_type = 'PROPERTIES'
    bl_region_type = 'WINDOW'
    bl_context = "bone"

    def draw(self, context):
        layout = self.layout

        if (context.active_pose_bone == None):
            return

        bone = context.active_pose_bone.bone

        layout.prop(bone, "name", text = "Bone Name")
        layout.prop(bone.bone_properties, "tag", text = "BoneTag")

        layout.label(text="Flags")
        layout.template_list("SOLLUMZ_UL_BoneFlags", "Flags", bone.bone_properties, "flags", bone.bone_properties, "ul_flags_index")
        row = layout.row() 
        row.operator('sollumz_flags.new_item', text='New')
        row.operator('sollumz_flags.delete_item', text='Delete')
        

classes = (
    SollumzMaterialPanel,
    SollumzMainPanel,
    SollumzBonePanel,
    SOLLUMZ_UL_BoneFlags,
    SOLLUMZ_OT_BoneFlags_NewItem,
    SOLLUMZ_OT_BoneFlags_DeleteItem,
)

def register():
    for cls in classes:
        bpy.utils.register_class(cls)

def unregister():
    for cls in classes:
        bpy.utils.unregister_class(cls)<|MERGE_RESOLUTION|>--- conflicted
+++ resolved
@@ -85,8 +85,6 @@
     
     return title
 
-<<<<<<< HEAD
-=======
 def bounds_update(self, context):
     if(self.sollumtype == "Bound Sphere"):
         MeshGen.BoundSphere(mesh=self.data, radius=self.bounds_radius)
@@ -109,7 +107,6 @@
         else:
             obj.hide_viewport = obj.level_of_detail != lod
 
->>>>>>> ecb1aa82
 class SollumzMaterialPanel(bpy.types.Panel):
     bl_label = "Sollumz Material Panel"
     bl_idname = "Sollumz_PT_MAT_PANEL"
@@ -236,11 +233,7 @@
                       
                 parambox.prop(n.outputs[0], "default_value", text = n.name[-1].upper())
                 
-<<<<<<< HEAD
-                prevname = n.name
-=======
                 prevname = n.name        
->>>>>>> ecb1aa82
 
 class SOLLUMZ_UL_BoneFlags(UIList):
     def draw_item(self, context, layout, data, item, icon, active_data, active_propname, index): 
